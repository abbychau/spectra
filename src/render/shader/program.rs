use luminance::shader::program::Program as LProgram;
use luminance::shader::stage::{Stage, StageError, Type};
use std::fmt;
use std::fs::File;
use std::hash;
use std::io::{BufRead, BufReader, Read};
use std::marker::PhantomData;
use std::ops::Deref;
use std::path::{Path, PathBuf};

pub use luminance::shader::program::{ProgramError, Uniform, Uniformable, UniformBuilder,
                                     UniformInterface, UniformWarning};
use luminance::vertex::Vertex;

<<<<<<< HEAD
use render::shader::lang::parser;
use render::shader::lang::syntax::{Module as SyntaxModule};
use sys::resource::{CacheKey, Load, LoadError, LoadResult, Store};
=======
use sys::resource::{CacheKey, Load, LoadError, LoadResult, Store, StoreKey};
>>>>>>> cd9ba241

#[derive(Debug)]
pub enum ShaderError {
  StageError(StageError),
  ProgramError(ProgramError)
}

/// Create a new luminance::Program from a set of shader strings.
fn new_program<In, Out, Uni>(tcs_src: &str,
                             tes_src: &str,
                             vs_src: &str,
                             gs_src: &str,
                             fs_src: &str)
                             -> Result<(LProgram<In, Out, Uni>, Vec<UniformWarning>), ProgramError>
    where In: Vertex,
          Uni: UniformInterface {
  let stages = compile_stages(tcs_src, tes_src, vs_src, gs_src, fs_src);

  match stages {
    Ok((tess, vs, gs, fs)) => {
      if let Some((tcs, tes)) = tess {
        if let Some(gs) = gs {
          LProgram::new(Some((&tcs, &tes)), &vs, Some(&gs), &fs)
        } else {
          LProgram::new(Some((&tcs, &tes)), &vs, None, &fs)
        }
      } else if let Some(gs) = gs {
        LProgram::new(None, &vs, Some(&gs), &fs)
      } else {
        LProgram::new(None, &vs, None, &fs)
      }
    },
    Err(stage_error) => {
      Err(ProgramError::LinkFailed(format!("{:?}", stage_error)))
    }
  }
}

/// Take raw shader sources and turn them into stages.
fn compile_stages(tcs_src: &str, tes_src: &str, vs_src: &str, gs_src: &str, fs_src: &str) -> Result<(Option<(Stage, Stage)>, Stage, Option<Stage>, Stage), StageError> {
  let tess = if !tcs_src.is_empty() && !tes_src.is_empty() {
    Some((Stage::new(Type::TessellationControlShader, tcs_src)?,
          Stage::new(Type::TessellationEvaluationShader, tes_src)?))
  } else {
    None
  };

  let vs = Stage::new(Type::VertexShader, vs_src)?;
  let gs = if !gs_src.is_empty() { Some(Stage::new(Type::GeometryShader, gs_src)?) } else { None };
  let fs = Stage::new(Type::FragmentShader, fs_src)?;

  Ok((tess, vs, gs, fs))
}

/// Shader module.
///
/// A shader module is a piece of GLSL code with optional import lists (dependencies).
///
/// You’re not supposed to directly manipulate any object of this type. You just write modules on
/// disk and let everyting happen automatically for you.
#[derive(Clone, Debug, PartialEq)]
pub struct Module(SyntaxModule);

#[derive(Clone, Debug, Eq, Hash, PartialEq)]
pub struct ModuleKey(String);

impl ModuleKey {
  pub fn new(key: &str) -> Self {
    ModuleKey(key.to_owned())
  }
}

impl CacheKey for ModuleKey {
  type Target = Module;
}

impl Load for Module {
  type Key = ModuleKey;

  fn key_to_path(key: &Self::Key) -> PathBuf {
    key.0.clone().into()
  }

  fn load<P>(path: P, _: &mut Store) -> Result<LoadResult<Self>, LoadError> where P: AsRef<Path> {
    let path = path.as_ref();

    let mut fh = File::open(path).map_err(|_| LoadError::FileNotFound(path.to_owned()))?;
    let mut src = String::new();
    let _ = fh.read_to_string(&mut src);

    match parser::parse_str(&src[..], parser::module) {
      parser::ParseResult::Ok(module) => {
        let imports = module.imports.iter().map(|il| il.module.path.join("/").into()).collect();
        let res = LoadResult::with_dependencies(Module(module), imports);
        Ok(res)
      }
      parser::ParseResult::Err(e) => Err(LoadError::ConversionFailed(format!("{:?}", e))),
      _ => Err(LoadError::ConversionFailed("incomplete input".to_owned()))
    }
  }
}

/// Shader program.
pub struct Program<In, Out, Uni> {
  program: LProgram<In, Out, Uni>
}

impl<In, Out, Uni> Deref for Program<In, Out, Uni> {
  type Target = LProgram<In, Out, Uni>;

  fn deref(&self) -> &Self::Target {
    &self.program
  }
}

// Current stage dispatch.
enum CurrentStage {
  VS,
  FS,
  GS,
  TCS,
  TES
}

struct ShaderSources {
  tcs_src: String,
  tes_src: String,
  vs_src: String,
  gs_src: String,
  fs_src: String
}

// Annotate a line with its original line number.
fn annotate_line_src(src: &mut String, line: &str, line_nb: usize) {
  *src += &format!("#line {}\n{}\n", line_nb, line);
}

// Split a single source into several shader sources.
fn split_shader_stages_sources<R>(buffered: R) -> Result<ShaderSources, LoadError> where R: BufRead {
  let mut current_stage: Option<CurrentStage> = None;
  let mut tcs_src = String::new();
  let mut tes_src = String::new();
  let mut vs_src = String::new();
  let mut gs_src = String::new();
  let mut fs_src = String::new();

  for (line_nb, line) in buffered.lines().enumerate() {
    let line_nb = line_nb + 1;
    let line = line.unwrap();
    let trimmed = line.trim();

    if trimmed.starts_with("#vs") {
      if !vs_src.is_empty() {
        return Err(LoadError::ParseFailed(format!("(line {}) several #vs sections", line_nb)));
      }

      info!("  found a vertex shader");

      current_stage = Some(CurrentStage::VS);
      continue;
    } else if trimmed.starts_with("#fs") {
      if !fs_src.is_empty() {
        return Err(LoadError::ParseFailed(format!("(line {}) several #fs sections", line_nb)));
      }

      info!("  found a fragment shader");

      current_stage = Some(CurrentStage::FS);
      continue;
    } else if trimmed.starts_with("#gs") {
      if !gs_src.is_empty() {
        return Err(LoadError::ParseFailed(format!("(line {}) several #gs sections", line_nb)));
      }

      info!("  found a geometry shader");

      current_stage = Some(CurrentStage::GS);
      continue;
    } else if trimmed.starts_with("#tcs") {
      if !tcs_src.is_empty() {
        return Err(LoadError::ParseFailed(format!("(line {}) several #tcs sections", line_nb)));
      }

      info!("  found a tessellation control shader");

      current_stage = Some(CurrentStage::TCS);
      continue;
    } else if trimmed.starts_with("#tes") {
      if !tes_src.is_empty() {
        return Err(LoadError::ParseFailed(format!("(line {}) several #tes sections", line_nb)));
      }

      info!("  found a tessellation evaluation shader");

      current_stage = Some(CurrentStage::TES);
      continue;
    } else if current_stage.is_none() && !trimmed.is_empty() && !trimmed.starts_with("//") && !trimmed.starts_with("\n") {
      return Err(LoadError::ParseFailed(format!("(line {}) not in a shader stage nor a comment", line_nb)));
    }

    match current_stage {
      Some(CurrentStage::TCS) => {
        annotate_line_src(&mut tcs_src, trimmed, line_nb);
      },
      Some(CurrentStage::TES) => {
        annotate_line_src(&mut tes_src, trimmed, line_nb);
      },
      Some(CurrentStage::VS) => {
        annotate_line_src(&mut vs_src, trimmed, line_nb);
      },
      Some(CurrentStage::GS) => {
        annotate_line_src(&mut gs_src, trimmed, line_nb);
      },
      Some(CurrentStage::FS) => {
        annotate_line_src(&mut fs_src, trimmed, line_nb);
      },
      None => {}
    }
  }

  Ok(ShaderSources {
    tcs_src: tcs_src,
    tes_src: tes_src,
    vs_src: vs_src,
    gs_src: gs_src,
    fs_src: fs_src
  })
}

impl<In, Out, Uni> Program<In, Out, Uni> where In: Vertex, Uni: UniformInterface {
  /// Create a `Program` from a `BufRead`.
  pub fn from_bufread<R>(buffered: R) -> Result<Self, LoadError> where R: BufRead {
    let sources = split_shader_stages_sources(buffered)?;
    let (program, warnings) = new_program(&sources.tcs_src,
                                          &sources.tes_src,
                                          &sources.vs_src,
                                          &sources.gs_src,
                                          &sources.fs_src)
      .map_err(|e| LoadError::ConversionFailed(format!("{:#?}", e)))?;

    // check for semantic errors
    for warning in warnings {
      warn!("uniform warning: {:?}", warning);
    }

    Ok(Program {
      program: program
    })
  }

  /// Create a `Program` from a string – you can for instance use `str` or `String`.
  pub fn from_str<'a, S>(s: S) -> Result<Self, LoadError> where S: Into<&'a str> {
    Self::from_bufread(s.into().as_bytes())
  }
}

#[derive(Eq, PartialEq)]
pub struct ProgramKey<In, Out, Uni> {
  pub key: String,
  _in: PhantomData<*const In>,
  _out: PhantomData<*const Out>,
  _uni: PhantomData<*const Uni>
}

impl<In, Out, Uni> ProgramKey<In, Out, Uni> {
  pub fn new(key: &str) -> Self {
    ProgramKey {
      key: key.to_owned(),
      _in: PhantomData,
      _out: PhantomData,
      _uni: PhantomData
    }
  }
}

impl<In, Out, Uni> Clone for ProgramKey<In, Out, Uni> {
  fn clone(&self) -> Self {
    ProgramKey {
      key: self.key.clone(),
      ..*self
    }
  }
}

impl<In, Out, Uni> fmt::Debug for ProgramKey<In, Out, Uni> {
  fn fmt(&self, f: &mut fmt::Formatter) -> Result<(), fmt::Error> {
    self.key.fmt(f)
  }
}

impl<In, Out, Uni> hash::Hash for ProgramKey<In, Out, Uni> {
  fn hash<H>(&self, hasher: &mut H) where H: hash::Hasher {
    self.key.hash(hasher)
  }
}

impl<'a, In, Out, Uni> From<&'a str> for ProgramKey<In, Out, Uni> {
  fn from(key: &str) -> Self {
    ProgramKey::new(key)
  }
}

impl<In, Out, Uni> CacheKey for ProgramKey<In, Out, Uni>
    where In: 'static,
          Out: 'static,
          Uni: 'static {
  type Target = Program<In, Out, Uni>;
}

impl<In, Out, Uni> StoreKey for ProgramKey<In, Out, Uni>
    where In: 'static,
          Out: 'static,
          Uni: 'static {
  fn key_to_path(&self) -> PathBuf {
    self.key.clone().into()
  }
}

impl<In, Out, Uni> Load for Program<In, Out, Uni>
    where In: 'static + Vertex,
          Out: 'static,
          Uni: 'static + UniformInterface {
  fn load<P>(path: P, _: &mut Store) -> Result<LoadResult<Self>, LoadError> where P: AsRef<Path> {
    let path = path.as_ref();

    enum CurrentStage {
      VS,
      FS,
      GS,
      TCS,
      TES
    }

    fn annotate_line_src(src: &mut String, line: &str, line_nb: usize) {
      *src += &format!("#line {}\n{}\n", line_nb, line);
    }

    match File::open(path) {
      Ok(fh) => {
        let buffered = BufReader::new(fh);
        let mut tcs_src = String::new();
        let mut tes_src = String::new();
        let mut vs_src = String::new();
        let mut gs_src = String::new();
        let mut fs_src = String::new();
        let mut current_stage: Option<CurrentStage> = None;

        for (line_nb, line) in buffered.lines().enumerate() {
          let line_nb = line_nb + 1;
          let line = line.unwrap();
          let trimmed = line.trim();

          if trimmed.starts_with("#vs") {
            if !vs_src.is_empty() {
              return Err(LoadError::ParseFailed(format!("(line {}) several #vs sections", line_nb)));
            }

            info!("  found a vertex shader");

            current_stage = Some(CurrentStage::VS);
            continue;
          } else if trimmed.starts_with("#fs") {
            if !fs_src.is_empty() {
              return Err(LoadError::ParseFailed(format!("(line {}) several #fs sections", line_nb)));
            }

            info!("  found a fragment shader");

            current_stage = Some(CurrentStage::FS);
            continue;
          } else if trimmed.starts_with("#gs") {
            if !gs_src.is_empty() {
              return Err(LoadError::ParseFailed(format!("(line {}) several #gs sections", line_nb)));
            }

            info!("  found a geometry shader");

            current_stage = Some(CurrentStage::GS);
            continue;
          } else if trimmed.starts_with("#tcs") {
            if !tcs_src.is_empty() {
              return Err(LoadError::ParseFailed(format!("(line {}) several #tcs sections", line_nb)));
            }

            info!("  found a tessellation control shader");

            current_stage = Some(CurrentStage::TCS);
            continue;
          } else if trimmed.starts_with("#tes") {
            if !tes_src.is_empty() {
              return Err(LoadError::ParseFailed(format!("(line {}) several #tes sections", line_nb)));
            }

            info!("  found a tessellation evaluation shader");

            current_stage = Some(CurrentStage::TES);
            continue;
          } else if current_stage.is_none() && !trimmed.is_empty() && !trimmed.starts_with("//") && !trimmed.starts_with("\n") {
            return Err(LoadError::ParseFailed(format!("(line {}) not in a shader stage nor a comment", line_nb)));
          }

          match current_stage {
            Some(CurrentStage::VS) => {
              annotate_line_src(&mut vs_src, trimmed, line_nb);
            },
            Some(CurrentStage::FS) => {
              annotate_line_src(&mut fs_src, trimmed, line_nb);
            },
            Some(CurrentStage::GS) => {
              annotate_line_src(&mut gs_src, trimmed, line_nb);
            },
            Some(CurrentStage::TCS) => {
              annotate_line_src(&mut tcs_src, trimmed, line_nb);
            },
            Some(CurrentStage::TES) => {
              annotate_line_src(&mut tes_src, trimmed, line_nb);
            },
            None => {}
          }
        }

        let (program, warnings) = new_program(&tcs_src, &tes_src, &vs_src, &gs_src, &fs_src)
          .map_err(|e| LoadError::ConversionFailed(format!("{:#?}", e)))?;

        // check for semantic errors
        for warning in warnings {
          warn!("uniform warning: {:?}", warning);
        }

        Ok(
          (Program {
            program: program
          }).into()
        )
      },
      Err(_) => Err(LoadError::FileNotFound(path.to_owned()))
    }
  }
}

pub trait UnwrapOrUnbound<T> {
  fn unwrap_or_unbound(self, builder: &UniformBuilder, warnings: &mut Vec<UniformWarning>) -> Uniform<T> where T: Uniformable;
}

impl<T> UnwrapOrUnbound<T> for Result<Uniform<T>, UniformWarning> {
  fn unwrap_or_unbound(self, builder: &UniformBuilder, warnings: &mut Vec<UniformWarning>) -> Uniform<T> where T: Uniformable {
    self.unwrap_or_else(|w| {
      warnings.push(w);
      builder.unbound()
    })
  }
}
<|MERGE_RESOLUTION|>--- conflicted
+++ resolved
@@ -12,13 +12,9 @@
                                      UniformInterface, UniformWarning};
 use luminance::vertex::Vertex;
 
-<<<<<<< HEAD
 use render::shader::lang::parser;
 use render::shader::lang::syntax::{Module as SyntaxModule};
-use sys::resource::{CacheKey, Load, LoadError, LoadResult, Store};
-=======
 use sys::resource::{CacheKey, Load, LoadError, LoadResult, Store, StoreKey};
->>>>>>> cd9ba241
 
 #[derive(Debug)]
 pub enum ShaderError {
@@ -95,13 +91,13 @@
   type Target = Module;
 }
 
+impl StoreKey for ModuleKey {
+  fn key_to_path(&self) -> PathBuf {
+    self.0.clone().into()
+  }
+}
+
 impl Load for Module {
-  type Key = ModuleKey;
-
-  fn key_to_path(key: &Self::Key) -> PathBuf {
-    key.0.clone().into()
-  }
-
   fn load<P>(path: P, _: &mut Store) -> Result<LoadResult<Self>, LoadError> where P: AsRef<Path> {
     let path = path.as_ref();
 
